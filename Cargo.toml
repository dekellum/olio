--- conflicted
+++ resolved
@@ -20,15 +20,9 @@
 libc       = { version=">=0.2.42, <0.3" }
 
 [dev-dependencies]
-<<<<<<< HEAD
 bytes      = { version=">=0.4.6, <0.5" }
-tempfile   = { version=">=2.2.0, <4" }
+tempfile   = { version=">=3.0.5, <4" }
 rand       = { version=">=0.6.1, <0.7" }
-=======
-bytes      = { version=">=0.4.6, <2" }
-tempfile   = { version=">=3.0.5, <4" }
-rand       = { version=">=0.6.1, <2" }
->>>>>>> 93f9d4d7
 
 [features]
 default = ["mmap"]
